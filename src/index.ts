--- conflicted
+++ resolved
@@ -86,7 +86,6 @@
   if (!clientPublicKey) {
     throw new Error('You must specify a Discord client public key');
   }
-<<<<<<< HEAD
   return async function (req: IncomingMessage, res: ServerResponse, next: NextFunction) {
     const timestamp = req.headers['x-signature-timestamp'] as string;
     const signature = req.headers['x-signature-ed25519'] as string;
@@ -97,12 +96,6 @@
       res.end('Invalid headers');
       return;
     }
-=======
-
-  return async function (req: Request, res: Response, next: NextFunction) {
-    const timestamp = (req.header('X-Signature-Timestamp') || '') as string;
-    const signature = (req.header('X-Signature-Ed25519') || '') as string;
->>>>>>> 8674c579
 
     async function onBodyComplete(rawBody: Buffer) {
       if (!(await verifyKey(rawBody, signature, timestamp, clientPublicKey))) {
